# Newspaper Scraper & OCR Service

A comprehensive microservices-based system for crawling newspaper websites, processing PDFs, and extracting structured content using OCR and AI analysis.

## 🌟 Overview

This project provides an end-to-end solution for:

1. **Crawling newspaper websites** to download PDF editions
2. **Processing PDF documents** through OCR and segmentation
3. **Analyzing content** with AI to extract meaningful information
4. **Storing and delivering** processed content through a unified API

The system is built as a set of microservices using Docker containers, making it scalable and deployable in various environments.

## 🏗️ Architecture

The system consists of the following components:

### 1. Gateway Service
- FastAPI-based API gateway
- Handles incoming requests and file uploads
- Dispatches tasks to the OCR engine via Celery
- Provides status tracking for processing tasks

### 2. OCR Engine
- Processes PDF documents and images
- Segments newspaper pages into individual articles
- Performs OCR on article images
- Analyzes content using AI (Google's Gemini API)
- Extracts metadata like ministry names, sentiment, etc.

### 3. Newspaper Crawler
- Scrapes various newspaper websites
- Downloads PDF editions
- Uploads PDFs to S3 storage
- Triggers processing via the Gateway API

### 4. Supporting Services
- **Redis**: Message broker for Celery tasks
- **Flower**: Monitoring dashboard for Celery tasks
- **S3 Storage**: For storing PDFs, images, and processed data

## 🔄 Processing Flows

The system supports three main processing flows:

### Flow 1: Dashboard PDF Upload
- Manual PDF upload through a dashboard
- PDF is processed and articles are extracted
- Results are stored in S3

### Flow 2: Crawler PDF Upload
- Automated PDF download by the crawler
- PDF is processed and articles are extracted
- Results are stored in S3 and sent to a Node.js callback endpoint

### Flow 3: Digital Article Processing
- JSON data from digital news articles is processed
- Content is analyzed using AI
- Results are sent to a Node.js callback endpoint

## 🚀 Getting Started

### Prerequisites

- Docker and Docker Compose
- AWS S3 account (for storage)
- Google Cloud account (for Gemini API)
- Arcanum API key (for newspaper segmentation)

### Environment Setup

1. Clone the repository:
   ```bash
   git clone <repository-url>
   cd newspaper_scarapper_ocr_service
   ```

2. Create environment files:
   - `.env` - Main environment variables
   - `.env.Newscrawler` - Crawler-specific variables

   Example `.env` file:
   ```
   # AWS S3 Configuration
   AWS_ACCESS_KEY_ID=your_access_key
   AWS_SECRET_ACCESS_KEY=your_secret_key
   AWS_S3_BUCKET_NAME=your_bucket_name
   AWS_S3_REGION=ap-south-1
   
   # Redis Configuration
   REDIS_URL=redis://redis:6379/0
   
   # Crawler API Callback
   CRAWLER_API_URL=http://your-callback-api/endpoint
   
   # Flower Dashboard
   FLOWER_USER=admin
   FLOWER_PASS=secure_password
   
   # Google Gemini API
   GOOGLE_API_KEY=your_gemini_api_key
   
   # Arcanum Segmentation API
   SEGMENTATION_API_KEY=your_arcanum_api_key
   ```

### Development Setup

Run the development environment:

```bash
docker-compose up --build
```

This will start all services with development configurations, including hot-reloading for code changes.

### Production Deployment

For production deployment:

```bash
docker-compose -f docker-compose.prod.yml up -d
```

The production configuration uses pre-built images and includes Docker Swarm settings for scaling.

## 📡 API Endpoints

### Gateway API

- **POST /pipeline**
  - Upload PDF from dashboard
  - Parameters: `pdf`, `publicationName`, `editionName`, `languageName`, `zoneName`, `date`, `dpi`, `quality`, `resize_bool`

- **POST /crawl/newspaper_pdf**
  - Upload PDF from crawler
  - Parameters: `pdf`, `publicationName`, `editionName`, `languageName`, `date`, `zoneName`, `dpi`, `quality`, `resize_bool`

- **POST /process/digital_s3_json**
  - Process digital article from S3 JSON
  - Parameters: `s3_url`, `site_name`, `timestamp`, `mediaId`

- **POST /process/single_image**
  - Process a single newspaper page image
  - Parameters: `image`, `publicationName`, `editionName`, `languageName`, `zoneName`, `date`, `pageNumber`

- **GET /tasks/{task_id}**
  - Check status of a processing task
  - Returns task state and results
- **POST /admin/update_prompt**
  - Update the Gemini content analysis prompt (requires `X-Admin-Token` header)
  - Body: `{ "prompt": "new system instruction" }`

### Updating the Prompt

Use the `/admin/update_prompt` endpoint to change the system instruction used by the OCR engine workers.

Example:

```bash
curl -X POST http://localhost:8000/admin/update_prompt \
     -H "X-Admin-Token: <your_token>" \
     -H "Content-Type: application/json" \
     -d '{"prompt": "You are a journalist..."}'
```

## 🔧 Configuration

### OCR Engine Configuration

Key configuration options for the OCR engine:

- **DPI**: Controls the resolution of extracted images (default: 200)
- **Quality**: JPEG quality for extracted images (default: 85)
- **Resize**: Whether to resize large images (default: true)

### Crawler Configuration

The crawler can be configured to target specific newspaper websites. Currently supported newspapers include:

- The Sentinel
- Telangana Today
- Sandesh
- Rising Kashmir
- Rajasthan Patrika
- Kashmir Monitor
- Haribhoomi
- Dainik Jagran
- And more...

## 🛠️ Development

### Project Structure

```
newspaper_scarapper_ocr_service/
├── crawller_newspapers/     # Newspaper crawler service
│   ├── src/                 # Crawler scripts for different newspapers
│   └── requirements.txt     # Crawler dependencies
├── gateway/                 # API Gateway service
│   ├── main.py              # FastAPI application
│   ├── celery_app.py        # Celery configuration
│   ├── Dockerfile           # Gateway container definition
│   └── requirements.txt     # Gateway dependencies
├── ocr_engine/              # OCR processing service
│   ├── services/            # Core services (PDF conversion, image processing, etc.)
│   ├── utils/               # Utility functions
│   ├── celery_app.py        # Celery worker configuration
│   ├── config.py            # Configuration settings
│   ├── models.py            # Data models
│   ├── pipeline_logic.py    # Main processing pipeline
│   ├── tasks.py             # Celery task definitions
│   ├── Dockerfile           # OCR engine container definition
│   └── requirements.txt     # OCR engine dependencies
├── docker-compose.yml       # Development environment definition
└── docker-compose.prod.yml  # Production environment definition
```

### Adding New Newspaper Sources

To add support for a new newspaper:

1. Create a new crawler script in `crawller_newspapers/src/`
2. Implement the download and upload logic
3. Test the crawler with the Gateway API

## 📊 Monitoring

The system includes Flower for monitoring Celery tasks:

- Access the Flower dashboard at `http://localhost:5055`
- Login with the credentials defined in the `.env` file

## 🔒 Security Considerations

- All API keys and credentials should be stored in environment variables
- S3 bucket permissions should be properly configured
- Consider implementing API authentication for the Gateway service
- Regularly update dependencies to address security vulnerabilities
<<<<<<< HEAD


## 🎛️ Local Gradio Interface

This repository includes an optional Gradio-based client for interacting with the Gateway API.

### Prerequisites

Install Gradio and Requests in your Python environment:

```bash
pip install gradio requests
```

### Running the Interface

Launch the UI by running:

```bash
python gradio_interface.py
```

The interface allows you to send requests to the Gateway service running on `http://localhost:8000` by default. Set the `GATEWAY_URL` environment variable to target a different gateway instance.

### Usage Examples

**Upload a PDF**
1. Select the *Upload PDF* tab.
2. Choose a PDF file and fill in the publication information.
3. Click **Submit PDF**. The response contains a `task_id` you can query via `/tasks/{task_id}`.

**Process Images**
1. Open the *Direct Images* tab.
2. Enter the path to the directory containing images on the gateway host.
3. Click **Submit Images** to queue the `/process/direct_images` task.

**Send Raw JSON**
1. Use the *Raw JSON* tab to paste article text.
2. Press **Submit JSON** to call `/process/digital_raw_json`.

### Modifying Prompts

Prompt templates used for article analysis live in `ocr_engine/config_newPrompt.py`. Edit the `*_SYSTEM_INSTRUCTION` strings to customize Gemini behavior and restart the OCR workers for changes to take effect.

## ➕ New API Endpoints

Alongside existing routes, the Gateway now exposes:

- **POST /process/direct_images** – queue OCR processing for a local image directory. Returns `{ "message": str, "task_id": str }`.
- **POST /process/digital_raw_json** – analyze article content sent directly as JSON. Returns `{ "message": str, "task_id": str }`.

These complement `/pipeline`, `/crawl/newspaper_pdf`, and `/process/digital_s3_json`. Retrieve task progress via `GET /tasks/{task_id}` which reports the Celery state and results.
=======
- Set the `ADMIN_TOKEN` environment variable to secure admin endpoints like `/admin/update_prompt`
>>>>>>> 6532ee93
<|MERGE_RESOLUTION|>--- conflicted
+++ resolved
@@ -239,7 +239,7 @@
 - S3 bucket permissions should be properly configured
 - Consider implementing API authentication for the Gateway service
 - Regularly update dependencies to address security vulnerabilities
-<<<<<<< HEAD
+- Set the `ADMIN_TOKEN` environment variable to secure admin endpoints like `/admin/update_prompt`
 
 
 ## 🎛️ Local Gradio Interface
@@ -291,7 +291,4 @@
 - **POST /process/direct_images** – queue OCR processing for a local image directory. Returns `{ "message": str, "task_id": str }`.
 - **POST /process/digital_raw_json** – analyze article content sent directly as JSON. Returns `{ "message": str, "task_id": str }`.
 
-These complement `/pipeline`, `/crawl/newspaper_pdf`, and `/process/digital_s3_json`. Retrieve task progress via `GET /tasks/{task_id}` which reports the Celery state and results.
-=======
-- Set the `ADMIN_TOKEN` environment variable to secure admin endpoints like `/admin/update_prompt`
->>>>>>> 6532ee93
+These complement `/pipeline`, `/crawl/newspaper_pdf`, and `/process/digital_s3_json`. Retrieve task progress via `GET /tasks/{task_id}` which reports the Celery state and results.